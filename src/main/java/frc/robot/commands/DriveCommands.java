// Copyright 2021-2025 FRC 6328
// http://github.com/Mechanical-Advantage
//
// This program is free software; you can redistribute it and/or
// modify it under the terms of the GNU General Public License
// version 3 as published by the Free Software Foundation or
// available in the root directory of this project.
//
// This program is distributed in the hope that it will be useful,
// but WITHOUT ANY WARRANTY; without even the implied warranty of
// MERCHANTABILITY or FITNESS FOR A PARTICULAR PURPOSE. See the
// GNU General Public License for more details.

package frc.robot.commands;

import com.pathplanner.lib.controllers.PPHolonomicDriveController;
import edu.wpi.first.math.MathUtil;
import edu.wpi.first.math.controller.PIDController;
import edu.wpi.first.math.controller.ProfiledPIDController;
import edu.wpi.first.math.filter.SlewRateLimiter;
import edu.wpi.first.math.geometry.Pose2d;
import edu.wpi.first.math.geometry.Rotation2d;
import edu.wpi.first.math.geometry.Transform2d;
import edu.wpi.first.math.geometry.Translation2d;
import edu.wpi.first.math.kinematics.ChassisSpeeds;
import edu.wpi.first.math.trajectory.TrapezoidProfile;
import edu.wpi.first.math.util.Units;
import edu.wpi.first.wpilibj.DriverStation;
import edu.wpi.first.wpilibj.DriverStation.Alliance;
import edu.wpi.first.wpilibj.Timer;
import edu.wpi.first.wpilibj2.command.Command;
import edu.wpi.first.wpilibj2.command.Commands;
import edu.wpi.first.wpilibj2.command.DeferredCommand;
import edu.wpi.first.wpilibj2.command.FunctionalCommand;
import frc.robot.subsystems.swerve.SwerveConstants;
import frc.robot.subsystems.swerve.SwerveSubsystem;
import java.text.DecimalFormat;
import java.text.NumberFormat;
import java.util.LinkedList;
import java.util.List;
import java.util.Set;
import java.util.function.DoubleSupplier;
import java.util.function.Supplier;

public class DriveCommands {
  // driving
  private static final double DEADBAND = 0.1;
  private static final double ANGLE_MAX_VELOCITY = 8.0;
  private static final double ANGLE_MAX_ACCELERATION = 20.0;
  // characterization
  private static final double FF_START_DELAY = 2.0; // Secs
  private static final double FF_RAMP_RATE = 0.1; // Volts/Sec
  private static final double WHEEL_RADIUS_MAX_VELOCITY = 0.25; // Rad/Sec
  private static final double WHEEL_RADIUS_RAMP_RATE = 0.05; // Rad/Sec^2

  private DriveCommands() {}

  private static Translation2d getLinearVelocityFromJoysticks(double x, double y) {
    // Apply deadband
    double linearMagnitude = MathUtil.applyDeadband(Math.hypot(x, y), DEADBAND);
    Rotation2d linearDirection = new Rotation2d(Math.atan2(y, x));

    // Square magnitude for more precise control
    linearMagnitude = linearMagnitude * linearMagnitude;

    // Return new linear velocity
    return new Pose2d(new Translation2d(), linearDirection)
        .transformBy(new Transform2d(linearMagnitude, 0.0, new Rotation2d()))
        .getTranslation();
  }

  /**
   * Field relative drive command using two joysticks (controlling linear and angular velocities).
   */
  public static Command joystickDrive(
      SwerveSubsystem drive,
      DoubleSupplier xSupplier,
      DoubleSupplier ySupplier,
      DoubleSupplier omegaSupplier) {
    return Commands.run(
        () -> {
          // Get linear velocity
          Translation2d linearVelocity =
              getLinearVelocityFromJoysticks(xSupplier.getAsDouble(), ySupplier.getAsDouble());

          // Apply rotation deadband
          double omega = MathUtil.applyDeadband(omegaSupplier.getAsDouble(), DEADBAND);

          // Square rotation value for more precise control
          omega = Math.copySign(omega * omega, omega);

          // Convert to field relative speeds & send command
          ChassisSpeeds speeds =
              new ChassisSpeeds(
                  linearVelocity.getX() * drive.getMaxLinearSpeedMetersPerSec(),
                  linearVelocity.getY() * drive.getMaxLinearSpeedMetersPerSec(),
                  omega * drive.getMaxAngularSpeedRadPerSec());
          boolean isFlipped =
              DriverStation.getAlliance().isPresent()
                  && DriverStation.getAlliance().get() == Alliance.Red;
          drive.runVelocity(
              ChassisSpeeds.fromFieldRelativeSpeeds(
                  speeds,
                  isFlipped
                      ? drive.getRotation().plus(new Rotation2d(Math.PI))
                      : drive.getRotation()));
        },
        drive);
  }

  public static void chassisSpeedDrive(SwerveSubsystem drive, ChassisSpeeds speeds) {
    boolean isFlipped =
        DriverStation.getAlliance().isPresent()
            && DriverStation.getAlliance().get() == Alliance.Red;
    drive.runVelocity(ChassisSpeeds.fromRobotRelativeSpeeds(speeds, drive.getRotation()));
  }

  /**
   * Field relative drive command using joystick for linear control and PID for angular control.
   * Possible use cases include snapping to an angle, aiming at a vision target, or controlling
   * absolute rotation with a joystick.
   */
  public static Command joystickDriveAtAngle(
      SwerveSubsystem drive,
      DoubleSupplier xSupplier,
      DoubleSupplier ySupplier,
      Supplier<Rotation2d> rotationSupplier) {

    // Create PID controller
    ProfiledPIDController angleController =
        new ProfiledPIDController(
            SwerveConstants.ROTATION_CONSTANTS.kP,
            0.0,
            SwerveConstants.ROTATION_CONSTANTS.kD,
            new TrapezoidProfile.Constraints(ANGLE_MAX_VELOCITY, ANGLE_MAX_ACCELERATION));
    angleController.enableContinuousInput(-Math.PI, Math.PI);

    // Construct command
    return Commands.run(
            () -> {
              // Get linear velocity
              Translation2d linearVelocity =
                  getLinearVelocityFromJoysticks(xSupplier.getAsDouble(), ySupplier.getAsDouble());

              // Calculate angular speed
              double omega =
                  angleController.calculate(
                      drive.getRotation().getRadians(), rotationSupplier.get().getRadians());

              // Convert to field relative speeds & send command
              ChassisSpeeds speeds =
                  new ChassisSpeeds(
                      linearVelocity.getX() * drive.getMaxLinearSpeedMetersPerSec(),
                      linearVelocity.getY() * drive.getMaxLinearSpeedMetersPerSec(),
                      omega);
              boolean isFlipped =
                  DriverStation.getAlliance().isPresent()
                      && DriverStation.getAlliance().get() == Alliance.Red;
              drive.runVelocity(
                  ChassisSpeeds.fromFieldRelativeSpeeds(
                      speeds,
                      isFlipped
                          ? drive.getRotation().plus(new Rotation2d(Math.PI))
                          : drive.getRotation()));
            },
            drive)

        // Reset PID controller when command starts
        .beforeStarting(() -> angleController.reset(drive.getRotation().getRadians()));
  }

  /**
   * Command to align the robot to a target with robot relative driving with an override of the
   * robot's x direction using the driver's y axis
   */
  public static Command chasePoseRobotRelativeCommandXOverride(
<<<<<<< HEAD
      SwerveSubsystem drive, Supplier<Pose2d> target, DoubleSupplier yDriver) {
=======
      SwerveSubsystem drive, Supplier<Pose2d> targetOffset, DoubleSupplier yDriver) {
>>>>>>> c24a3989
    TrapezoidProfile.Constraints X_CONSTRAINTS = new TrapezoidProfile.Constraints(3, 2);
    TrapezoidProfile.Constraints Y_CONSTRAINTS = new TrapezoidProfile.Constraints(3, 2);
    // TrapezoidProfile.Constraints OMEGA_CONSTRAINTS =   new TrapezoidProfile.Constraints(1, 1.5);

    ProfiledPIDController xController = new ProfiledPIDController(0.5, 0, 0, X_CONSTRAINTS);
    ProfiledPIDController yController = new ProfiledPIDController(0.5, 0, 0, Y_CONSTRAINTS);
    PIDController omegaPID = new PIDController(0.01, 0, 0);

    xController.setTolerance(0.10);
    yController.setTolerance(0.03);
    omegaPID.setTolerance(1.5);
    omegaPID.enableContinuousInput(-180, 180);

    return new DeferredCommand(
        () ->
            new FunctionalCommand(
                () -> {
                  // Init
                },
                () -> {
<<<<<<< HEAD
                  double xSpeed = yDriver.getAsDouble();
                  double ySpeed = yController.calculate(0, target.get().getX());
                  double omegaSpeed =
                      omegaPID.calculate(0, target.get().getRotation().getDegrees());
                  omegaPID.calculate(0, target.get().getRotation().getDegrees());

                  DriveCommands.joystickDrive(drive, () -> xSpeed, () -> ySpeed, () -> omegaSpeed);
=======
                  double driverInputFactor = 2;
                  double ySpeed = -yDriver.getAsDouble() * driverInputFactor;
                  double xSpeed = yController.calculate(0, targetOffset.get().getY());
                  double omegaSpeed =
                      omegaPID.calculate(0, targetOffset.get().getRotation().getRadians());

                  DriveCommands.joystickDrive(drive, () -> xSpeed, () -> ySpeed, () -> omegaSpeed);
                  
>>>>>>> c24a3989
                },
                interrupted -> {
                  DriveCommands.chassisSpeedDrive(drive, new ChassisSpeeds());
                  omegaPID.close();
                  System.out.println("aligned now");
                },
                () -> {
                  return omegaPID.atSetpoint() && xController.atGoal() && yController.atGoal();
                },
                drive),
        Set.of(drive));
  }

  /** Updates the path to override for the coral offset */
  public static Command overridePathplannerCoralOffset(DoubleSupplier offset) {
    return Commands.run(
        () ->
<<<<<<< HEAD
          // Calculate feedback from your custom PID controller
          PPHolonomicDriveController.overrideXFeedback(
            offset));
=======
            PPHolonomicDriveController.overrideYFeedback(
                () -> {
                  // Calculate feedback from your custom PID controller
                  return offset.getAsDouble();
                }));
>>>>>>> c24a3989
  }

  /** clears all x and y overrides */
  public static Command clearXYOverrides() {
<<<<<<< HEAD
    return Commands.run(PPHolonomicDriveController::clearXYFeedbackOverride);
=======
    return Commands.run(() -> PPHolonomicDriveController.clearXYFeedbackOverride());
>>>>>>> c24a3989
  }

  /**
   * Measures the velocity feedforward constants for the drive motors.
   *
   * <p>This command should only be used in voltage control mode.
   */
  public static Command feedforwardCharacterization(SwerveSubsystem drive) {
    List<Double> velocitySamples = new LinkedList<>();
    List<Double> voltageSamples = new LinkedList<>();
    Timer timer = new Timer();

    return Commands.sequence(
        // Reset data
        Commands.runOnce(
            () -> {
              velocitySamples.clear();
              voltageSamples.clear();
            }),

        // Allow modules to orient
        Commands.run(
                () -> {
                  drive.runCharacterization(0.0);
                },
                drive)
            .withTimeout(FF_START_DELAY),

        // Start timer
        Commands.runOnce(timer::restart),

        // Accelerate and gather data
        Commands.run(
                () -> {
                  double voltage = timer.get() * FF_RAMP_RATE;
                  drive.runCharacterization(voltage);
                  velocitySamples.add(drive.getFFCharacterizationVelocity());
                  voltageSamples.add(voltage);
                },
                drive)

            // When cancelled, calculate and print results
            .finallyDo(
                () -> {
                  int n = velocitySamples.size();
                  double sumX = 0.0;
                  double sumY = 0.0;
                  double sumXY = 0.0;
                  double sumX2 = 0.0;
                  for (int i = 0; i < n; i++) {
                    sumX += velocitySamples.get(i);
                    sumY += voltageSamples.get(i);
                    sumXY += velocitySamples.get(i) * voltageSamples.get(i);
                    sumX2 += velocitySamples.get(i) * velocitySamples.get(i);
                  }
                  double kS = (sumY * sumX2 - sumX * sumXY) / (n * sumX2 - sumX * sumX);
                  double kV = (n * sumXY - sumX * sumY) / (n * sumX2 - sumX * sumX);

                  NumberFormat formatter = new DecimalFormat("#0.00000");
                  System.out.println("********** Drive FF Characterization Results **********");
                  System.out.println("\tkS: " + formatter.format(kS));
                  System.out.println("\tkV: " + formatter.format(kV));
                }));
  }

  /** Measures the robot's wheel radius by spinning in a circle. */
  public static Command wheelRadiusCharacterization(SwerveSubsystem drive) {
    SlewRateLimiter limiter = new SlewRateLimiter(WHEEL_RADIUS_RAMP_RATE);
    WheelRadiusCharacterizationState state = new WheelRadiusCharacterizationState();

    return Commands.parallel(
        // Drive control sequence
        Commands.sequence(
            // Reset acceleration limiter
            Commands.runOnce(
                () -> {
                  limiter.reset(0.0);
                }),

            // Turn in place, accelerating up to full speed
            Commands.run(
                () -> {
                  double speed = limiter.calculate(WHEEL_RADIUS_MAX_VELOCITY);
                  drive.runVelocity(new ChassisSpeeds(0.0, 0.0, speed));
                },
                drive)),

        // Measurement sequence
        Commands.sequence(
            // Wait for modules to fully orient before starting measurement
            Commands.waitSeconds(1.0),

            // Record starting measurement
            Commands.runOnce(
                () -> {
                  state.positions = drive.getWheelRadiusCharacterizationPositions();
                  state.lastAngle = drive.getRotation();
                  state.gyroDelta = 0.0;
                }),

            // Update gyro delta
            Commands.run(
                    () -> {
                      var rotation = drive.getRotation();
                      state.gyroDelta += Math.abs(rotation.minus(state.lastAngle).getRadians());
                      state.lastAngle = rotation;
                    })

                // When cancelled, calculate and print results
                .finallyDo(
                    () -> {
                      double[] positions = drive.getWheelRadiusCharacterizationPositions();
                      double wheelDelta = 0.0;
                      for (int i = 0; i < 4; i++) {
                        wheelDelta += Math.abs(positions[i] - state.positions[i]) / 4.0;
                      }
                      double wheelRadius =
                          (state.gyroDelta * SwerveConstants.DRIVE_BASE_RADIUS) / wheelDelta;

                      NumberFormat formatter = new DecimalFormat("#0.000");
                      System.out.println(
                          "********** Wheel Radius Characterization Results **********");
                      System.out.println(
                          "\tWheel Delta: " + formatter.format(wheelDelta) + " radians");
                      System.out.println(
                          "\tGyro Delta: " + formatter.format(state.gyroDelta) + " radians");
                      System.out.println(
                          "\tWheel Radius: "
                              + formatter.format(wheelRadius)
                              + " meters, "
                              + formatter.format(Units.metersToInches(wheelRadius))
                              + " inches");
                    })));
  }

  private static class WheelRadiusCharacterizationState {
    double[] positions = new double[4];
    Rotation2d lastAngle = new Rotation2d();
    double gyroDelta = 0.0;
  }
}<|MERGE_RESOLUTION|>--- conflicted
+++ resolved
@@ -13,7 +13,6 @@
 
 package frc.robot.commands;
 
-import com.pathplanner.lib.controllers.PPHolonomicDriveController;
 import edu.wpi.first.math.MathUtil;
 import edu.wpi.first.math.controller.PIDController;
 import edu.wpi.first.math.controller.ProfiledPIDController;
@@ -174,11 +173,7 @@
    * robot's x direction using the driver's y axis
    */
   public static Command chasePoseRobotRelativeCommandXOverride(
-<<<<<<< HEAD
-      SwerveSubsystem drive, Supplier<Pose2d> target, DoubleSupplier yDriver) {
-=======
       SwerveSubsystem drive, Supplier<Pose2d> targetOffset, DoubleSupplier yDriver) {
->>>>>>> c24a3989
     TrapezoidProfile.Constraints X_CONSTRAINTS = new TrapezoidProfile.Constraints(3, 2);
     TrapezoidProfile.Constraints Y_CONSTRAINTS = new TrapezoidProfile.Constraints(3, 2);
     // TrapezoidProfile.Constraints OMEGA_CONSTRAINTS =   new TrapezoidProfile.Constraints(1, 1.5);
@@ -199,15 +194,6 @@
                   // Init
                 },
                 () -> {
-<<<<<<< HEAD
-                  double xSpeed = yDriver.getAsDouble();
-                  double ySpeed = yController.calculate(0, target.get().getX());
-                  double omegaSpeed =
-                      omegaPID.calculate(0, target.get().getRotation().getDegrees());
-                  omegaPID.calculate(0, target.get().getRotation().getDegrees());
-
-                  DriveCommands.joystickDrive(drive, () -> xSpeed, () -> ySpeed, () -> omegaSpeed);
-=======
                   double driverInputFactor = 2;
                   double ySpeed = -yDriver.getAsDouble() * driverInputFactor;
                   double xSpeed = yController.calculate(0, targetOffset.get().getY());
@@ -216,7 +202,6 @@
 
                   DriveCommands.joystickDrive(drive, () -> xSpeed, () -> ySpeed, () -> omegaSpeed);
                   
->>>>>>> c24a3989
                 },
                 interrupted -> {
                   DriveCommands.chassisSpeedDrive(drive, new ChassisSpeeds());
@@ -234,26 +219,16 @@
   public static Command overridePathplannerCoralOffset(DoubleSupplier offset) {
     return Commands.run(
         () ->
-<<<<<<< HEAD
-          // Calculate feedback from your custom PID controller
-          PPHolonomicDriveController.overrideXFeedback(
-            offset));
-=======
             PPHolonomicDriveController.overrideYFeedback(
                 () -> {
                   // Calculate feedback from your custom PID controller
                   return offset.getAsDouble();
                 }));
->>>>>>> c24a3989
   }
 
   /** clears all x and y overrides */
   public static Command clearXYOverrides() {
-<<<<<<< HEAD
-    return Commands.run(PPHolonomicDriveController::clearXYFeedbackOverride);
-=======
     return Commands.run(() -> PPHolonomicDriveController.clearXYFeedbackOverride());
->>>>>>> c24a3989
   }
 
   /**
