--- conflicted
+++ resolved
@@ -7,6 +7,7 @@
 import edu.wpi.first.math.Nat;
 import edu.wpi.first.math.numbers.N1;
 import edu.wpi.first.math.numbers.N3;
+import frc.robot.subsystems.vision.VisionIO.PoseObservation;
 import frc.robot.subsystems.vision.VisionIO.PoseObservation;
 
 /**
@@ -26,13 +27,8 @@
         Math.exp(poseObservation.averageTagDistance() / poseObservation.tagCount()));
   }
 
-<<<<<<< HEAD
-  public static double eulerScale(double eulerCoefficient, PoseObservation poseObservation) {
-    return eulerCoefficient
-=======
   public static double eulerScale(PoseObservation poseObservation) {
     return ROTATION_EULER_MULTIPLIERS[poseObservation.tagCount()].getAsDouble()
->>>>>>> c24a3989
         * poseObservation.ambiguity()
         / poseObservation.tagCount()
         * Math.exp(poseObservation.averageTagDistance() / poseObservation.tagCount());
