// Copyright 2021-2024 FRC 6328
// http://github.com/Mechanical-Advantage
//
// This program is free software; you can redistribute it and/or
// modify it under the terms of the GNU General Public License
// version 3 as published by the Free Software Foundation or
// available in the root directory of this project.
//
// This program is distributed in the hope that it will be useful,
// but WITHOUT ANY WARRANTY; without even the implied warranty of
// MERCHANTABILITY or FITNESS FOR A PARTICULAR PURPOSE. See the
// GNU General Public License for more details.

package frc.robot;

import static frc.robot.Config.Subsystems.*;
import static frc.robot.GlobalConstants.MODE;
import static frc.robot.subsystems.swerve.SwerveConstants.*;

import com.pathplanner.lib.auto.AutoBuilder;
import edu.wpi.first.math.geometry.Pose2d;
import edu.wpi.first.math.geometry.Rotation2d;
import edu.wpi.first.wpilibj.GenericHID;
import edu.wpi.first.wpilibj.XboxController;
import edu.wpi.first.wpilibj2.command.Command;
import edu.wpi.first.wpilibj2.command.Commands;
import edu.wpi.first.wpilibj2.command.sysid.SysIdRoutine;
<<<<<<< HEAD
import frc.robot.OI.OperatorMap;
import frc.robot.commands.DriveCommands;
import frc.robot.subsystems.Superstructure;
import frc.robot.subsystems.swerve.GyroIO;
import frc.robot.subsystems.swerve.GyroIONavX;
import frc.robot.subsystems.swerve.ModuleIO;
import frc.robot.subsystems.swerve.ModuleIOSim;
import frc.robot.subsystems.swerve.ModuleIOSpark;
import frc.robot.subsystems.swerve.SwerveSubsystem;
=======
import frc.robot.GlobalConstants.RobotMode;
import frc.robot.OI.DriverMap;
import frc.robot.commands.DriveCommands;
import frc.robot.subsystems.swerve.*;
import org.ironmaple.simulation.SimulatedArena;
import org.ironmaple.simulation.drivesims.SwerveDriveSimulation;
import org.littletonrobotics.junction.Logger;
>>>>>>> 9048f4e8
import org.littletonrobotics.junction.networktables.LoggedDashboardChooser;

/**
 * This class is where the bulk of the robot should be declared. Since Command-based is a
 * "declarative" paradigm, very little robot logic should actually be handled in the {@link Robot}
 * periodic methods (other than the scheduler calls). Instead, the structure of the robot (including
 * subsystems, commands, and button mappings) should be declared here.
 */
public class RobotContainer {
  // Subsystems
  private final SwerveSubsystem drive;
  private SwerveDriveSimulation driveSimulation;

  // Controller
  private final DriverMap driver = Config.Controllers.getDriverController();

  private final OperatorMap operaterController = Config.Controllers.getOperatorController();

  // Dashboard inputs
  private final LoggedDashboardChooser<Command> autoChooser;

  private final Superstructure superstructure = new Superstructure(null);

  /** The container for the robot. Contains subsystems, OI devices, and commands. */
  public RobotContainer() {
    if (DRIVETRAIN_ENABLED) {
      switch (MODE) {
        case REAL:
          // Real robot, instantiate hardware IO implementations
          drive =
              new SwerveSubsystem(
                  new GyroIONavX(),
                  new ModuleIOSpark(FRONT_LEFT),
                  new ModuleIOSpark(FRONT_RIGHT),
                  new ModuleIOSpark(BACK_LEFT),
                  new ModuleIOSpark(BACK_RIGHT));
          break;

        case SIM:
          // create a maple-sim swerve drive simulation instance
          this.driveSimulation =
              new SwerveDriveSimulation(
                  SwerveConstants.mapleSimConfig, new Pose2d(3, 3, new Rotation2d()));
          // add the simulated drivetrain to the simulation field
          SimulatedArena.getInstance().addDriveTrainSimulation(driveSimulation);
          // Sim robot, instantiate physics sim IO implementations
          drive =
              new SwerveSubsystem(
                  new GyroIOSim(driveSimulation.getGyroSimulation()),
                  new ModuleIOSim(driveSimulation.getModules()[0]),
                  new ModuleIOSim(driveSimulation.getModules()[1]),
                  new ModuleIOSim(driveSimulation.getModules()[2]),
                  new ModuleIOSim(driveSimulation.getModules()[3]));
          break;

        default:
          // Replayed robot, disable IO implementations
          drive =
              new SwerveSubsystem(
                  new GyroIO() {},
                  new ModuleIO() {},
                  new ModuleIO() {},
                  new ModuleIO() {},
                  new ModuleIO() {});
          break;
      }

      // Set up auto routines
      autoChooser = new LoggedDashboardChooser<>("Auto Choices", AutoBuilder.buildAutoChooser());

      // Set up SysId routines
      autoChooser.addOption(
          "Drive Wheel Radius Characterization", DriveCommands.wheelRadiusCharacterization(drive));
      autoChooser.addOption(
          "Drive Simple FF Characterization", DriveCommands.feedforwardCharacterization(drive));
      autoChooser.addOption(
          "Drive SysId (Quasistatic Forward)",
          drive.sysIdQuasistatic(SysIdRoutine.Direction.kForward));
      autoChooser.addOption(
          "Drive SysId (Quasistatic Reverse)",
          drive.sysIdQuasistatic(SysIdRoutine.Direction.kReverse));
      autoChooser.addOption(
          "Drive SysId (Dynamic Forward)", drive.sysIdDynamic(SysIdRoutine.Direction.kForward));
      autoChooser.addOption(
          "Drive SysId (Dynamic Reverse)", drive.sysIdDynamic(SysIdRoutine.Direction.kReverse));

      // Configure the button bindings
      configureButtonBindings();
      // Register the auto commands)
    } else {
      drive = null;
      autoChooser = new LoggedDashboardChooser<>("Auto Choices", AutoBuilder.buildAutoChooser());
    }
  }

  /**
   * Use this method to define your button->command mappings. Buttons can be created by
   * instantiating a {@link GenericHID} or one of its subclasses ({@link
   * edu.wpi.first.wpilibj.Joystick} or {@link XboxController}), and then passing it to a {@link
   * edu.wpi.first.wpilibj2.command.button.JoystickButton}.
   */
  private void configureButtonBindings() {
    // Default command, normal field-relative drive
    drive.setDefaultCommand(
        DriveCommands.joystickDrive(
<<<<<<< HEAD
            drive,
            () -> controller.getLeftY(),
            () -> controller.getLeftX(),
            () -> controller.getRightX()));
=======
            drive, driver.getYAxis(), driver.getXAxis(), driver.getRotAxis()));
>>>>>>> 9048f4e8

    // Lock to 0° when A button is held
    driver
        .alignToSpeaker()
        .whileTrue(
            DriveCommands.joystickDriveAtAngle(
                drive, driver.getYAxis(), driver.getXAxis(), Rotation2d::new));

    // Switch to X pattern when X button is pressed
    driver.stopWithX().onTrue(Commands.runOnce(drive::stopWithX, drive));

    // align to coral station with position customization when LB is pressed
    driver
        .alignToGamePiece()
        .whileTrue(
            DriveCommands.chasePoseRobotRelativeCommandXOverride(
                drive, Pose2d::new, driver.getYAxis()));

    // Reset gyro to 0° when B button is pressed
    driver
        .resetOdometry()
        .onTrue(
            Commands.runOnce(
                    () ->
                        drive.resetOdometry(
                            new Pose2d(drive.getPose().getTranslation(), new Rotation2d())),
                    drive)
                .ignoringDisable(true));

<<<<<<< HEAD
    // align to coral station with position customization when LB is pressed
    controller
        .leftBumper()
        .whileTrue(
            DriveCommands.chasePoseRobotRelativeCommandXOverride(
                drive, () -> new Pose2d(5, 5, new Rotation2d()), () -> controller.getLeftY()));
=======
    final Runnable resetGyro =
        MODE == RobotMode.SIM
            ? () ->
                drive.resetOdometry(
                    driveSimulation
                        .getSimulatedDriveTrainPose()) // reset odometry to actual robot pose during
            // simulation
            : () ->
                drive.resetOdometry(
                    new Pose2d(drive.getPose().getTranslation(), new Rotation2d())); // zero gyro

    driver.pathToAmp().onTrue(Commands.runOnce(resetGyro, drive).ignoringDisable(true));
  }

  /** Write all the auto named commands here */
  private void registerAutoCommands() {
    /** Overriding commands */

    // overrides the x axis
    NamedCommands.registerCommand(
        "OverrideCoralOffset", DriveCommands.overridePathplannerCoralOffset(() -> 2.0));

    // clears all override commands in the x and y direction
    NamedCommands.registerCommand("Clear XY Override", DriveCommands.clearXYOverrides());
>>>>>>> 9048f4e8

    // set state to idle
    operaterController
        .shoot()
        .whileFalse(superstructure.setSuperStateCmd(Superstructure.SuperStates.IDLING))
        .whileTrue(superstructure.setSuperStateCmd(Superstructure.SuperStates.RUNNING));
  }

  /**
   * Use this to pass the autonomous command to the main {@link Robot} class.
   *
   * @return the command to run in autonomous
   */
  public Command getAutonomousCommand() {
    return autoChooser.get();
  }

  public void resetSimulationField() {
    if (MODE != RobotMode.SIM) return;

    driveSimulation.setSimulationWorldPose(new Pose2d(3, 3, new Rotation2d()));
    SimulatedArena.getInstance().resetFieldForAuto();
  }

  public void displaySimFieldToAdvantageScope() {
    if (MODE != RobotMode.SIM) return;

    Logger.recordOutput(
        "FieldSimulation/RobotPosition", driveSimulation.getSimulatedDriveTrainPose());
    Logger.recordOutput(
        "FieldSimulation/Coral", SimulatedArena.getInstance().getGamePiecesArrayByType("Coral"));
    Logger.recordOutput(
        "FieldSimulation/Algae", SimulatedArena.getInstance().getGamePiecesArrayByType("Algae"));
  }
}<|MERGE_RESOLUTION|>--- conflicted
+++ resolved
@@ -25,7 +25,6 @@
 import edu.wpi.first.wpilibj2.command.Command;
 import edu.wpi.first.wpilibj2.command.Commands;
 import edu.wpi.first.wpilibj2.command.sysid.SysIdRoutine;
-<<<<<<< HEAD
 import frc.robot.OI.OperatorMap;
 import frc.robot.commands.DriveCommands;
 import frc.robot.subsystems.Superstructure;
@@ -35,7 +34,6 @@
 import frc.robot.subsystems.swerve.ModuleIOSim;
 import frc.robot.subsystems.swerve.ModuleIOSpark;
 import frc.robot.subsystems.swerve.SwerveSubsystem;
-=======
 import frc.robot.GlobalConstants.RobotMode;
 import frc.robot.OI.DriverMap;
 import frc.robot.commands.DriveCommands;
@@ -43,7 +41,6 @@
 import org.ironmaple.simulation.SimulatedArena;
 import org.ironmaple.simulation.drivesims.SwerveDriveSimulation;
 import org.littletonrobotics.junction.Logger;
->>>>>>> 9048f4e8
 import org.littletonrobotics.junction.networktables.LoggedDashboardChooser;
 
 /**
@@ -149,14 +146,7 @@
     // Default command, normal field-relative drive
     drive.setDefaultCommand(
         DriveCommands.joystickDrive(
-<<<<<<< HEAD
-            drive,
-            () -> controller.getLeftY(),
-            () -> controller.getLeftX(),
-            () -> controller.getRightX()));
-=======
             drive, driver.getYAxis(), driver.getXAxis(), driver.getRotAxis()));
->>>>>>> 9048f4e8
 
     // Lock to 0° when A button is held
     driver
@@ -185,15 +175,13 @@
                             new Pose2d(drive.getPose().getTranslation(), new Rotation2d())),
                     drive)
                 .ignoringDisable(true));
-
-<<<<<<< HEAD
-    // align to coral station with position customization when LB is pressed
-    controller
-        .leftBumper()
+    
+    driver
+        .pathToAmp()
         .whileTrue(
             DriveCommands.chasePoseRobotRelativeCommandXOverride(
                 drive, () -> new Pose2d(5, 5, new Rotation2d()), () -> controller.getLeftY()));
-=======
+    
     final Runnable resetGyro =
         MODE == RobotMode.SIM
             ? () ->
@@ -204,8 +192,6 @@
             : () ->
                 drive.resetOdometry(
                     new Pose2d(drive.getPose().getTranslation(), new Rotation2d())); // zero gyro
-
-    driver.pathToAmp().onTrue(Commands.runOnce(resetGyro, drive).ignoringDisable(true));
   }
 
   /** Write all the auto named commands here */
@@ -218,7 +204,6 @@
 
     // clears all override commands in the x and y direction
     NamedCommands.registerCommand("Clear XY Override", DriveCommands.clearXYOverrides());
->>>>>>> 9048f4e8
 
     // set state to idle
     operaterController
