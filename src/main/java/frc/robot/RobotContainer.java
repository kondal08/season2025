// Copyright 2021-2024 FRC 6328
// http://github.com/Mechanical-Advantage
//
// This program is free software; you can redistribute it and/or
// modify it under the terms of the GNU General Public License
// version 3 as published by the Free Software Foundation or
// available in the root directory of this project.
//
// This program is distributed in the hope that it will be useful,
// but WITHOUT ANY WARRANTY; without even the implied warranty of
// MERCHANTABILITY or FITNESS FOR A PARTICULAR PURPOSE. See the
// GNU General Public License for more details.

package frc.robot;

import static frc.robot.Config.Subsystems.DRIVETRAIN_ENABLED;
import static frc.robot.GlobalConstants.MODE;
import static frc.robot.subsystems.swerve.SwerveConstants.*;

import com.pathplanner.lib.auto.AutoBuilder;
import com.pathplanner.lib.auto.NamedCommands;

import edu.wpi.first.math.geometry.Pose2d;
import edu.wpi.first.math.geometry.Rotation2d;
import edu.wpi.first.math.geometry.Translation2d;
import edu.wpi.first.wpilibj.GenericHID;
import edu.wpi.first.wpilibj.XboxController;
import edu.wpi.first.wpilibj2.command.Command;
import edu.wpi.first.wpilibj2.command.Commands;
import edu.wpi.first.wpilibj2.command.button.CommandXboxController;
import edu.wpi.first.wpilibj2.command.sysid.SysIdRoutine;
import frc.robot.commands.DriveCommands;
import frc.robot.subsystems.swerve.GyroIO;
import frc.robot.subsystems.swerve.GyroIOPigeon2;
import frc.robot.subsystems.swerve.ModuleIO;
import frc.robot.subsystems.swerve.ModuleIOSim;
import frc.robot.subsystems.swerve.ModuleIOSpark;
import frc.robot.subsystems.swerve.SwerveSubsystem;
import org.littletonrobotics.junction.networktables.LoggedDashboardChooser;

/**
 * This class is where the bulk of the robot should be declared. Since Command-based is a
 * "declarative" paradigm, very little robot logic should actually be handled in the {@link Robot}
 * periodic methods (other than the scheduler calls). Instead, the structure of the robot (including
 * subsystems, commands, and button mappings) should be declared here.
 */
public class RobotContainer {
  // Subsystems
  private final SwerveSubsystem drive;

  // Controller
  private final CommandXboxController controller = new CommandXboxController(0);

  // Dashboard inputs
  private final LoggedDashboardChooser<Command> autoChooser;

  /** The container for the robot. Contains subsystems, OI devices, and commands. */
  public RobotContainer() {
<<<<<<< HEAD
    if (DRIVETRAIN_ENABLED) {
      switch (MODE) {
        case REAL:
          // Real robot, instantiate hardware IO implementations
          drive =
              new SwerveSubsystem(
                  new GyroIOPigeon2(),
                  new ModuleIOSpark(FRONT_LEFT),
                  new ModuleIOSpark(FRONT_RIGHT),
                  new ModuleIOSpark(BACK_LEFT),
                  new ModuleIOSpark(BACK_RIGHT));
          break;

        case SIM:
          // Sim robot, instantiate physics sim IO implementations
          drive =
              new SwerveSubsystem(
                  new GyroIO() {},
                  new ModuleIOSim(),
                  new ModuleIOSim(),
                  new ModuleIOSim(),
                  new ModuleIOSim());
          break;

        default:
          // Replayed robot, disable IO implementations
          drive =
              new SwerveSubsystem(
                  new GyroIO() {},
                  new ModuleIO() {},
                  new ModuleIO() {},
                  new ModuleIO() {},
                  new ModuleIO() {});
          break;
      }
      // Set up auto routines
      autoChooser = new LoggedDashboardChooser<>("Auto Choices", AutoBuilder.buildAutoChooser());

      // Set up SysId routines
      autoChooser.addOption(
          "Drive Wheel Radius Characterization", DriveCommands.wheelRadiusCharacterization(drive));
      autoChooser.addOption(
          "Drive Simple FF Characterization", DriveCommands.feedforwardCharacterization(drive));
      autoChooser.addOption(
          "Drive SysId (Quasistatic Forward)",
          drive.sysIdQuasistatic(SysIdRoutine.Direction.kForward));
      autoChooser.addOption(
          "Drive SysId (Quasistatic Reverse)",
          drive.sysIdQuasistatic(SysIdRoutine.Direction.kReverse));
      autoChooser.addOption(
          "Drive SysId (Dynamic Forward)", drive.sysIdDynamic(SysIdRoutine.Direction.kForward));
      autoChooser.addOption(
          "Drive SysId (Dynamic Reverse)", drive.sysIdDynamic(SysIdRoutine.Direction.kReverse));
      // Configure the button bindings
      configureButtonBindings();
    } else drive = null;
=======
    switch (MODE) {
      case REAL:
        // Real robot, instantiate hardware IO implementations
        drive =
            new SwerveSubsystem(
                new GyroIOPigeon2(),
                new ModuleIOSpark(FRONT_LEFT),
                new ModuleIOSpark(FRONT_RIGHT),
                new ModuleIOSpark(BACK_LEFT),
                new ModuleIOSpark(BACK_RIGHT));
        break;

      case SIM:
        // Sim robot, instantiate physics sim IO implementations
        drive =
            new SwerveSubsystem(
                new GyroIO() {},
                new ModuleIOSim(),
                new ModuleIOSim(),
                new ModuleIOSim(),
                new ModuleIOSim());
        break;

      default:
        // Replayed robot, disable IO implementations
        drive =
            new SwerveSubsystem(
                new GyroIO() {},
                new ModuleIO() {},
                new ModuleIO() {},
                new ModuleIO() {},
                new ModuleIO() {});
        break;
    }

    // Set up auto routines
    autoChooser = new LoggedDashboardChooser<>("Auto Choices", AutoBuilder.buildAutoChooser());

    // Set up SysId routines
    autoChooser.addOption(
        "Drive Wheel Radius Characterization", DriveCommands.wheelRadiusCharacterization(drive));
    autoChooser.addOption(
        "Drive Simple FF Characterization", DriveCommands.feedforwardCharacterization(drive));
    autoChooser.addOption(
        "Drive SysId (Quasistatic Forward)",
        drive.sysIdQuasistatic(SysIdRoutine.Direction.kForward));
    autoChooser.addOption(
        "Drive SysId (Quasistatic Reverse)",
        drive.sysIdQuasistatic(SysIdRoutine.Direction.kReverse));
    autoChooser.addOption(
        "Drive SysId (Dynamic Forward)", drive.sysIdDynamic(SysIdRoutine.Direction.kForward));
    autoChooser.addOption(
        "Drive SysId (Dynamic Reverse)", drive.sysIdDynamic(SysIdRoutine.Direction.kReverse));

    // Configure the button bindings
    configureButtonBindings();

    // Register the auto commands
    registerAutoCommands();
>>>>>>> 9c8551af
  }

  /**
   * Use this method to define your button->command mappings. Buttons can be created by
   * instantiating a {@link GenericHID} or one of its subclasses ({@link
   * edu.wpi.first.wpilibj.Joystick} or {@link XboxController}), and then passing it to a {@link
   * edu.wpi.first.wpilibj2.command.button.JoystickButton}.
   */
  private void configureButtonBindings() {
    // Default command, normal field-relative drive
    drive.setDefaultCommand(
        DriveCommands.joystickDrive(
            drive,
            () -> -controller.getLeftY(),
            () -> -controller.getLeftX(),
            () -> -controller.getRightX()));

    // Lock to 0° when A button is held
    controller
        .a()
        .whileTrue(
            DriveCommands.joystickDriveAtAngle(
                drive,
                () -> -controller.getLeftY(),
                () -> -controller.getLeftX(),
                () -> new Rotation2d()));

    // Switch to X pattern when X button is pressed
    controller.x().onTrue(Commands.runOnce(drive::stopWithX, drive));

    // Reset gyro to 0° when B button is pressed
    controller
        .b()
        .onTrue(
            Commands.runOnce(
                    () ->
                        drive.setPose(
                            new Pose2d(drive.getPose().getTranslation(), new Rotation2d())),
                    drive)
                .ignoringDisable(true));

    // align to coral station with position customization when LB is pressed
    controller
        .leftBumper()
        .whileTrue(DriveCommands.chasePoseRobotRelativeCommandXOverride(drive, () -> new Pose2d(), () -> controller.getLeftY()));
  }

  /** 
   * Write all the auto named commands here
   */

   private void registerAutoCommands() {
        /**
         * Overriding commands
         */

         // overrides the x axis
         NamedCommands.registerCommand("OverrideCoralOffset", DriveCommands.overridePathplannerCoralOffset(() -> 2.0));

         // clears all override commands in the x and y direction
         NamedCommands.registerCommand("Clear XY Override", DriveCommands.clearXYOverrides());


         /**
          * Robot function commands
          */
   }

  /**
   * Use this to pass the autonomous command to the main {@link Robot} class.
   *
   * @return the command to run in autonomous
   */
  public Command getAutonomousCommand() {
    return autoChooser.get();
  }
}<|MERGE_RESOLUTION|>--- conflicted
+++ resolved
@@ -56,64 +56,6 @@
 
   /** The container for the robot. Contains subsystems, OI devices, and commands. */
   public RobotContainer() {
-<<<<<<< HEAD
-    if (DRIVETRAIN_ENABLED) {
-      switch (MODE) {
-        case REAL:
-          // Real robot, instantiate hardware IO implementations
-          drive =
-              new SwerveSubsystem(
-                  new GyroIOPigeon2(),
-                  new ModuleIOSpark(FRONT_LEFT),
-                  new ModuleIOSpark(FRONT_RIGHT),
-                  new ModuleIOSpark(BACK_LEFT),
-                  new ModuleIOSpark(BACK_RIGHT));
-          break;
-
-        case SIM:
-          // Sim robot, instantiate physics sim IO implementations
-          drive =
-              new SwerveSubsystem(
-                  new GyroIO() {},
-                  new ModuleIOSim(),
-                  new ModuleIOSim(),
-                  new ModuleIOSim(),
-                  new ModuleIOSim());
-          break;
-
-        default:
-          // Replayed robot, disable IO implementations
-          drive =
-              new SwerveSubsystem(
-                  new GyroIO() {},
-                  new ModuleIO() {},
-                  new ModuleIO() {},
-                  new ModuleIO() {},
-                  new ModuleIO() {});
-          break;
-      }
-      // Set up auto routines
-      autoChooser = new LoggedDashboardChooser<>("Auto Choices", AutoBuilder.buildAutoChooser());
-
-      // Set up SysId routines
-      autoChooser.addOption(
-          "Drive Wheel Radius Characterization", DriveCommands.wheelRadiusCharacterization(drive));
-      autoChooser.addOption(
-          "Drive Simple FF Characterization", DriveCommands.feedforwardCharacterization(drive));
-      autoChooser.addOption(
-          "Drive SysId (Quasistatic Forward)",
-          drive.sysIdQuasistatic(SysIdRoutine.Direction.kForward));
-      autoChooser.addOption(
-          "Drive SysId (Quasistatic Reverse)",
-          drive.sysIdQuasistatic(SysIdRoutine.Direction.kReverse));
-      autoChooser.addOption(
-          "Drive SysId (Dynamic Forward)", drive.sysIdDynamic(SysIdRoutine.Direction.kForward));
-      autoChooser.addOption(
-          "Drive SysId (Dynamic Reverse)", drive.sysIdDynamic(SysIdRoutine.Direction.kReverse));
-      // Configure the button bindings
-      configureButtonBindings();
-    } else drive = null;
-=======
     switch (MODE) {
       case REAL:
         // Real robot, instantiate hardware IO implementations
@@ -173,7 +115,6 @@
 
     // Register the auto commands
     registerAutoCommands();
->>>>>>> 9c8551af
   }
 
   /**
