// Copyright 2021-2024 FRC 6328
// http://github.com/Mechanical-Advantage
//
// This program is free software; you can redistribute it and/or
// modify it under the terms of the GNU General Public License
// version 3 as published by the Free Software Foundation or
// available in the root directory of this project.
//
// This program is distributed in the hope that it will be useful,
// but WITHOUT ANY WARRANTY; without even the implied warranty of
// MERCHANTABILITY or FITNESS FOR A PARTICULAR PURPOSE. See the
// GNU General Public License for more details.

package frc.robot;

<<<<<<< HEAD
import static frc.robot.Config.Controllers.getDriverController;
import static frc.robot.Config.Subsystems.DRIVETRAIN_ENABLED;
=======
import static frc.robot.Config.Subsystems.*;
>>>>>>> c24a3989
import static frc.robot.GlobalConstants.MODE;
import static frc.robot.subsystems.swerve.SwerveConstants.*;

import com.pathplanner.lib.auto.AutoBuilder;
import edu.wpi.first.math.geometry.Pose2d;
import edu.wpi.first.math.geometry.Rotation2d;
import edu.wpi.first.wpilibj.GenericHID;
import edu.wpi.first.wpilibj.XboxController;
import edu.wpi.first.wpilibj2.command.Command;
import edu.wpi.first.wpilibj2.command.Commands;
import edu.wpi.first.wpilibj2.command.sysid.SysIdRoutine;
<<<<<<< HEAD
import frc.robot.OI.DriverMap;
=======
import frc.robot.OI.OperatorMap;
>>>>>>> c24a3989
import frc.robot.commands.DriveCommands;
import frc.robot.subsystems.Superstructure;
import frc.robot.subsystems.swerve.GyroIO;
import frc.robot.subsystems.swerve.GyroIONavX;
import frc.robot.subsystems.swerve.ModuleIO;
import frc.robot.subsystems.swerve.ModuleIOSim;
import frc.robot.subsystems.swerve.ModuleIOSpark;
import frc.robot.subsystems.swerve.SwerveSubsystem;
<<<<<<< HEAD
import frc.robot.subsystems.vision.*;
import frc.robot.subsystems.vision.apriltagvision.AprilTagVisionConstants;
=======
import frc.robot.GlobalConstants.RobotMode;
import frc.robot.OI.DriverMap;
import frc.robot.commands.DriveCommands;
import frc.robot.subsystems.swerve.*;
import org.ironmaple.simulation.SimulatedArena;
import org.ironmaple.simulation.drivesims.SwerveDriveSimulation;
import org.littletonrobotics.junction.Logger;
>>>>>>> c24a3989
import org.littletonrobotics.junction.networktables.LoggedDashboardChooser;

/**
 * This class is where the bulk of the robot should be declared. Since Command-based is a
 * "declarative" paradigm, very little robot logic should actually be handled in the {@link Robot}
 * periodic methods (other than the scheduler calls). Instead, the structure of the robot (including
 * subsystems, commands, and button mappings) should be declared here.
 */
public class RobotContainer {
  // Subsystems
  private final SwerveSubsystem drive;
  private SwerveDriveSimulation driveSimulation;

  // Controller
<<<<<<< HEAD
  private final DriverMap driver = getDriverController();
=======
  private final DriverMap driver = Config.Controllers.getDriverController();

  private final OperatorMap operaterController = Config.Controllers.getOperatorController();
>>>>>>> c24a3989

  // Dashboard inputs
  private final LoggedDashboardChooser<Command> autoChooser;
  private final Vision vision;

  private final Superstructure superstructure = new Superstructure(null);

  /** The container for the robot. Contains subsystems, OI devices, and commands. */
  public RobotContainer() {
    if (DRIVETRAIN_ENABLED) {
      switch (MODE) {
        case REAL:
          // Real robot, instantiate hardware IO implementations
          drive =
              new SwerveSubsystem(
                  new GyroIONavX(),
                  new ModuleIOSpark(FRONT_LEFT),
                  new ModuleIOSpark(FRONT_RIGHT),
                  new ModuleIOSpark(BACK_LEFT),
                  new ModuleIOSpark(BACK_RIGHT));
          vision =
              new Vision(
                  drive,
                  new AprilTagVisionIOPhotonVision(
                      "leftcam", AprilTagVisionConstants.LEFT_CAM_CONSTANTS.robotToCamera()),
                  new AprilTagVisionIOPhotonVision(
                      "rightcam", AprilTagVisionConstants.RIGHT_CAM_CONSTANTS.robotToCamera()),
                  new GamePieceVisionIOLimelight("limelight", drive::getRotation));
          break;

        case SIM:
          // create a maple-sim swerve drive simulation instance
          this.driveSimulation =
              new SwerveDriveSimulation(
                  SwerveConstants.mapleSimConfig, new Pose2d(3, 3, new Rotation2d()));
          // add the simulated drivetrain to the simulation field
          SimulatedArena.getInstance().addDriveTrainSimulation(driveSimulation);
          // Sim robot, instantiate physics sim IO implementations
          drive =
              new SwerveSubsystem(
<<<<<<< HEAD
                  new GyroIO() {},
                  new ModuleIOSim(),
                  new ModuleIOSim(),
                  new ModuleIOSim(),
                  new ModuleIOSim());
          vision =
              new Vision(
                  drive,
                  new VisionIOPhotonVisionSim(
                      "leftcam",
                      AprilTagVisionConstants.LEFT_CAM_CONSTANTS.robotToCamera(),
                      drive::getPose),
                  new VisionIOPhotonVisionSim(
                      "rightcam",
                      AprilTagVisionConstants.RIGHT_CAM_CONSTANTS.robotToCamera(),
                      drive::getPose));
=======
                  new GyroIOSim(driveSimulation.getGyroSimulation()),
                  new ModuleIOSim(driveSimulation.getModules()[0]),
                  new ModuleIOSim(driveSimulation.getModules()[1]),
                  new ModuleIOSim(driveSimulation.getModules()[2]),
                  new ModuleIOSim(driveSimulation.getModules()[3]));
>>>>>>> c24a3989
          break;

        default:
          // Replayed robot, disable IO implementations
          drive =
              new SwerveSubsystem(
                  new GyroIO() {},
                  new ModuleIO() {},
                  new ModuleIO() {},
                  new ModuleIO() {},
                  new ModuleIO() {});
          vision = new Vision(drive, new VisionIO() {}, new VisionIO() {});
          break;
      }

      // Set up auto routines
      autoChooser = new LoggedDashboardChooser<>("Auto Choices", AutoBuilder.buildAutoChooser());

      // Set up SysId routines
      autoChooser.addOption(
          "Drive Wheel Radius Characterization", DriveCommands.wheelRadiusCharacterization(drive));
      autoChooser.addOption(
          "Drive Simple FF Characterization", DriveCommands.feedforwardCharacterization(drive));
      autoChooser.addOption(
          "Drive SysId (Quasistatic Forward)",
          drive.sysIdQuasistatic(SysIdRoutine.Direction.kForward));
      autoChooser.addOption(
          "Drive SysId (Quasistatic Reverse)",
          drive.sysIdQuasistatic(SysIdRoutine.Direction.kReverse));
      autoChooser.addOption(
          "Drive SysId (Dynamic Forward)", drive.sysIdDynamic(SysIdRoutine.Direction.kForward));
      autoChooser.addOption(
          "Drive SysId (Dynamic Reverse)", drive.sysIdDynamic(SysIdRoutine.Direction.kReverse));

      // Configure the button bindings
      configureButtonBindings();
      // Register the auto commands)
    } else {
      drive = null;
      autoChooser = new LoggedDashboardChooser<>("Auto Choices", AutoBuilder.buildAutoChooser());
    }
  }

  /**
   * Use this method to define your button->command mappings. Buttons can be created by
   * instantiating a {@link GenericHID} or one of its subclasses ({@link
   * edu.wpi.first.wpilibj.Joystick} or {@link XboxController}), and then passing it to a {@link
   * edu.wpi.first.wpilibj2.command.button.JoystickButton}.
   */
  private void configureButtonBindings() {
    // Default command, normal field-relative drive
    drive.setDefaultCommand(
        DriveCommands.joystickDrive(
<<<<<<< HEAD
            drive, driver.getXAxis(), driver.getYAxis(), driver.getRotAxis()));
=======
            drive, driver.getYAxis(), driver.getXAxis(), driver.getRotAxis()));
>>>>>>> c24a3989

    // Lock to 0° when A button is held
    driver
        .alignToSpeaker()
        .whileTrue(
            DriveCommands.joystickDriveAtAngle(
<<<<<<< HEAD
                drive, driver.getXAxis(), driver.getYAxis(), () -> new Rotation2d()));

    // Switch to X pattern when X button is pressed
    driver.stopWithX().onTrue(Commands.runOnce(drive::stopWithX, drive));

    // Reset gyro to 0° when B button is pressed
=======
                drive, driver.getYAxis(), driver.getXAxis(), Rotation2d::new));

    // Switch to X pattern when X button is pressed
    driver.stopWithX().onTrue(Commands.runOnce(drive::stopWithX, drive));

    // align to coral station with position customization when LB is pressed
    driver
        .alignToGamePiece()
        .whileTrue(
            DriveCommands.chasePoseRobotRelativeCommandXOverride(
                drive, Pose2d::new, driver.getYAxis()));

    // Reset gyro to 0° when B button is pressed
>>>>>>> c24a3989
    driver
        .resetOdometry()
        .onTrue(
            Commands.runOnce(
                    () ->
                        drive.resetOdometry(
                            new Pose2d(drive.getPose().getTranslation(), new Rotation2d())),
                    drive)
                .ignoringDisable(true));
<<<<<<< HEAD

    // align to coral station with position customization when LB is pressed
    driver
        .alignToGamePiece()
        .whileTrue(
            DriveCommands.chasePoseRobotRelativeCommandXOverride(
                drive, () -> new Pose2d(), driver.getYAxis()));
=======
    
    driver
        .pathToAmp()
        .whileTrue(
            DriveCommands.chasePoseRobotRelativeCommandXOverride(
                drive, () -> new Pose2d(5, 5, new Rotation2d()), () -> controller.getLeftY()));
    
    final Runnable resetGyro =
        MODE == RobotMode.SIM
            ? () ->
                drive.resetOdometry(
                    driveSimulation
                        .getSimulatedDriveTrainPose()) // reset odometry to actual robot pose during
            // simulation
            : () ->
                drive.resetOdometry(
                    new Pose2d(drive.getPose().getTranslation(), new Rotation2d())); // zero gyro
>>>>>>> c24a3989
  }

  /** Write all the auto named commands here */
  private void registerAutoCommands() {
    /** Overriding commands */

    // overrides the x axis
    NamedCommands.registerCommand(
        "OverrideCoralOffset", DriveCommands.overridePathplannerCoralOffset(() -> 2.0));

    // clears all override commands in the x and y direction
    NamedCommands.registerCommand("Clear XY Override", DriveCommands.clearXYOverrides());

    // set state to idle
    operaterController
        .shoot()
        .whileFalse(superstructure.setSuperStateCmd(Superstructure.SuperStates.IDLING))
        .whileTrue(superstructure.setSuperStateCmd(Superstructure.SuperStates.RUNNING));
  }

  /**
   * Use this to pass the autonomous command to the main {@link Robot} class.
   *
   * @return the command to run in autonomous
   */
  public Command getAutonomousCommand() {
    return autoChooser.get();
  }

  public void resetSimulationField() {
    if (MODE != RobotMode.SIM) return;

    driveSimulation.setSimulationWorldPose(new Pose2d(3, 3, new Rotation2d()));
    SimulatedArena.getInstance().resetFieldForAuto();
  }

  public void displaySimFieldToAdvantageScope() {
    if (MODE != RobotMode.SIM) return;

    Logger.recordOutput(
        "FieldSimulation/RobotPosition", driveSimulation.getSimulatedDriveTrainPose());
    Logger.recordOutput(
        "FieldSimulation/Coral", SimulatedArena.getInstance().getGamePiecesArrayByType("Coral"));
    Logger.recordOutput(
        "FieldSimulation/Algae", SimulatedArena.getInstance().getGamePiecesArrayByType("Algae"));
  }
}<|MERGE_RESOLUTION|>--- conflicted
+++ resolved
@@ -13,12 +13,9 @@
 
 package frc.robot;
 
-<<<<<<< HEAD
+import static frc.robot.Config.Subsystems.*;
 import static frc.robot.Config.Controllers.getDriverController;
 import static frc.robot.Config.Subsystems.DRIVETRAIN_ENABLED;
-=======
-import static frc.robot.Config.Subsystems.*;
->>>>>>> c24a3989
 import static frc.robot.GlobalConstants.MODE;
 import static frc.robot.subsystems.swerve.SwerveConstants.*;
 
@@ -30,11 +27,8 @@
 import edu.wpi.first.wpilibj2.command.Command;
 import edu.wpi.first.wpilibj2.command.Commands;
 import edu.wpi.first.wpilibj2.command.sysid.SysIdRoutine;
-<<<<<<< HEAD
+import frc.robot.OI.OperatorMap;
 import frc.robot.OI.DriverMap;
-=======
-import frc.robot.OI.OperatorMap;
->>>>>>> c24a3989
 import frc.robot.commands.DriveCommands;
 import frc.robot.subsystems.Superstructure;
 import frc.robot.subsystems.swerve.GyroIO;
@@ -43,10 +37,6 @@
 import frc.robot.subsystems.swerve.ModuleIOSim;
 import frc.robot.subsystems.swerve.ModuleIOSpark;
 import frc.robot.subsystems.swerve.SwerveSubsystem;
-<<<<<<< HEAD
-import frc.robot.subsystems.vision.*;
-import frc.robot.subsystems.vision.apriltagvision.AprilTagVisionConstants;
-=======
 import frc.robot.GlobalConstants.RobotMode;
 import frc.robot.OI.DriverMap;
 import frc.robot.commands.DriveCommands;
@@ -54,7 +44,8 @@
 import org.ironmaple.simulation.SimulatedArena;
 import org.ironmaple.simulation.drivesims.SwerveDriveSimulation;
 import org.littletonrobotics.junction.Logger;
->>>>>>> c24a3989
+import frc.robot.subsystems.vision.*;
+import frc.robot.subsystems.vision.apriltagvision.AprilTagVisionConstants;
 import org.littletonrobotics.junction.networktables.LoggedDashboardChooser;
 
 /**
@@ -69,19 +60,15 @@
   private SwerveDriveSimulation driveSimulation;
 
   // Controller
-<<<<<<< HEAD
-  private final DriverMap driver = getDriverController();
-=======
   private final DriverMap driver = Config.Controllers.getDriverController();
 
   private final OperatorMap operaterController = Config.Controllers.getOperatorController();
->>>>>>> c24a3989
 
   // Dashboard inputs
   private final LoggedDashboardChooser<Command> autoChooser;
+
+  private final Superstructure superstructure = new Superstructure(null);
   private final Vision vision;
-
-  private final Superstructure superstructure = new Superstructure(null);
 
   /** The container for the robot. Contains subsystems, OI devices, and commands. */
   public RobotContainer() {
@@ -116,7 +103,6 @@
           // Sim robot, instantiate physics sim IO implementations
           drive =
               new SwerveSubsystem(
-<<<<<<< HEAD
                   new GyroIO() {},
                   new ModuleIOSim(),
                   new ModuleIOSim(),
@@ -133,13 +119,6 @@
                       "rightcam",
                       AprilTagVisionConstants.RIGHT_CAM_CONSTANTS.robotToCamera(),
                       drive::getPose));
-=======
-                  new GyroIOSim(driveSimulation.getGyroSimulation()),
-                  new ModuleIOSim(driveSimulation.getModules()[0]),
-                  new ModuleIOSim(driveSimulation.getModules()[1]),
-                  new ModuleIOSim(driveSimulation.getModules()[2]),
-                  new ModuleIOSim(driveSimulation.getModules()[3]));
->>>>>>> c24a3989
           break;
 
         default:
@@ -193,26 +172,20 @@
     // Default command, normal field-relative drive
     drive.setDefaultCommand(
         DriveCommands.joystickDrive(
-<<<<<<< HEAD
-            drive, driver.getXAxis(), driver.getYAxis(), driver.getRotAxis()));
-=======
-            drive, driver.getYAxis(), driver.getXAxis(), driver.getRotAxis()));
->>>>>>> c24a3989
+            drive,
+            () -> -controller.getLeftY(),
+            () -> -controller.getLeftX(),
+            () -> -controller.getRightX()));
 
     // Lock to 0° when A button is held
     driver
         .alignToSpeaker()
         .whileTrue(
             DriveCommands.joystickDriveAtAngle(
-<<<<<<< HEAD
-                drive, driver.getXAxis(), driver.getYAxis(), () -> new Rotation2d()));
-
-    // Switch to X pattern when X button is pressed
-    driver.stopWithX().onTrue(Commands.runOnce(drive::stopWithX, drive));
-
-    // Reset gyro to 0° when B button is pressed
-=======
-                drive, driver.getYAxis(), driver.getXAxis(), Rotation2d::new));
+                drive,
+                () -> -controller.getLeftY(),
+                () -> -controller.getLeftX(),
+                () -> new Rotation2d()));
 
     // Switch to X pattern when X button is pressed
     driver.stopWithX().onTrue(Commands.runOnce(drive::stopWithX, drive));
@@ -225,7 +198,6 @@
                 drive, Pose2d::new, driver.getYAxis()));
 
     // Reset gyro to 0° when B button is pressed
->>>>>>> c24a3989
     driver
         .resetOdometry()
         .onTrue(
@@ -235,33 +207,13 @@
                             new Pose2d(drive.getPose().getTranslation(), new Rotation2d())),
                     drive)
                 .ignoringDisable(true));
-<<<<<<< HEAD
 
     // align to coral station with position customization when LB is pressed
-    driver
-        .alignToGamePiece()
+    controller
+        .leftBumper()
         .whileTrue(
             DriveCommands.chasePoseRobotRelativeCommandXOverride(
-                drive, () -> new Pose2d(), driver.getYAxis()));
-=======
-    
-    driver
-        .pathToAmp()
-        .whileTrue(
-            DriveCommands.chasePoseRobotRelativeCommandXOverride(
-                drive, () -> new Pose2d(5, 5, new Rotation2d()), () -> controller.getLeftY()));
-    
-    final Runnable resetGyro =
-        MODE == RobotMode.SIM
-            ? () ->
-                drive.resetOdometry(
-                    driveSimulation
-                        .getSimulatedDriveTrainPose()) // reset odometry to actual robot pose during
-            // simulation
-            : () ->
-                drive.resetOdometry(
-                    new Pose2d(drive.getPose().getTranslation(), new Rotation2d())); // zero gyro
->>>>>>> c24a3989
+                drive, () -> new Pose2d(), () -> controller.getLeftY()));
   }
 
   /** Write all the auto named commands here */
